--- conflicted
+++ resolved
@@ -122,8 +122,6 @@
 	})
 }
 
-<<<<<<< HEAD
-=======
 // Ensure events are deduped in stream.
 func TestServerStreamUpdateEventsAreDeduped(t *testing.T) {
 	runTestServer(func(s *Server) {
@@ -141,7 +139,6 @@
 	})
 }
 
->>>>>>> c7c33eb2
 // Ensure that streamed events are flushed when count exceeds specified threshold.
 func TestServerStreamUpdateEventsFlushesOnThreshold(t *testing.T) {
 	runTestServer(func(s *Server) {
